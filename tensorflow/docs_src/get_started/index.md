--- conflicted
+++ resolved
@@ -15,31 +15,8 @@
   * @{$get_started/eager}, is for anyone new to machine learning or TensorFlow.
 
 TensorFlow provides many APIs. The remainder of this section focuses on the
-<<<<<<< HEAD
-Estimator API which provide scalable, high-performance models.
-To get started with Estimators, begin by reading one of the following documents:
-
-  * @{$get_started/get_started_for_beginners}, which is aimed at readers
-    new to machine learning.
-  * @{$get_started/premade_estimators}, which is aimed at readers who have
-    experience in machine learning.
-
-Then, read the following documents, which demonstrate the key features
-in the high-level APIs:
-
-  * @{$get_started/checkpoints}, which explains how to save training progress
-    and resume where you left off.
-  * @{$get_started/feature_columns}, which shows how an
-    Estimator can handle a variety of input data types without changes to the
-    model.
-  * @{$get_started/datasets_quickstart}, which introduces TensorFlow's
-    input pipelines.
-  * @{$get_started/custom_estimators}, which demonstrates how
-    to build and train models you design yourself.
-=======
 Estimator API which provide scalable, high-performance models. See the
 @{$estimators} guide.
->>>>>>> 7b5c87e2
 
 For more advanced users:
 
