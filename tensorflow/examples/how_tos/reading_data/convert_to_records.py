--- conflicted
+++ resolved
@@ -55,14 +55,6 @@
   with tf.python_io.TFRecordWriter(filename) as writer:
     for index in range(num_examples):
       image_raw = images[index].tostring()
-<<<<<<< HEAD
-      example = tf.train.Example(features=tf.train.Features(feature={
-          'height': _int64_feature(rows),
-          'width': _int64_feature(cols),
-          'depth': _int64_feature(depth),
-          'label': _int64_feature(int(labels[index])),
-          'image_raw': _bytes_feature(image_raw)}))
-=======
       example = tf.train.Example(
           features=tf.train.Features(
               feature={
@@ -72,7 +64,6 @@
                   'label': _int64_feature(int(labels[index])),
                   'image_raw': _bytes_feature(image_raw)
               }))
->>>>>>> 1ec61faf
       writer.write(example.SerializeToString())
 
 
