--- conflicted
+++ resolved
@@ -60,13 +60,10 @@
 import tensorflow.python.ops.nn_grad  # pylint: disable=unused-import
 from tensorflow.python.platform import gfile
 from tensorflow.python.platform import test
-<<<<<<< HEAD
-=======
 from tensorflow.python.summary import summary
 from tensorflow.python.training import adam
 from tensorflow.python.training import gradient_descent
 from tensorflow.python.training import queue_runner_impl
->>>>>>> 790019de
 from tensorflow.python.training import saver as saver_module
 from tensorflow.python.util import compat
 
@@ -415,36 +412,18 @@
     if not test.is_gpu_available():
       return
     save_path = os.path.join(self.get_temp_dir(), "gpu")
-<<<<<<< HEAD
-    with tf.Session("", graph=tf.Graph()) as sess:
+    with session.Session("", graph=ops_lib.Graph()) as sess:
       with sess.graph.device(test.gpu_device_name()):
-        v0_1 = tf.Variable(123.45)
-      save = tf.train.Saver({"v0": v0_1})
-      tf.global_variables_initializer().run()
-      save.save(sess, save_path)
-
-    with tf.Session("", graph=tf.Graph()) as sess:
-      with sess.graph.device(test.gpu_device_name()):
-        v0_2 = tf.Variable(543.21)
-      save = tf.train.Saver({"v0": v0_2})
-      tf.global_variables_initializer().run()
-=======
-    with session.Session("", graph=ops_lib.Graph()) as sess:
-      with sess.graph.device("/gpu:0"):
         v0_1 = variables.Variable(123.45)
       save = saver_module.Saver({"v0": v0_1})
       variables.global_variables_initializer().run()
       save.save(sess, save_path)
 
     with session.Session("", graph=ops_lib.Graph()) as sess:
-      with sess.graph.device("/gpu:0"):
+      with sess.graph.device(test.gpu_device_name()):
         v0_2 = variables.Variable(543.21)
       save = saver_module.Saver({"v0": v0_2})
       variables.global_variables_initializer().run()
->>>>>>> 790019de
-      self.assertAllClose(543.21, v0_2.eval())
-      save.restore(sess, save_path)
-      self.assertAllClose(123.45, v0_2.eval())
 
   def testVariables(self):
     save_path = os.path.join(self.get_temp_dir(), "variables")
